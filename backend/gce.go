--- conflicted
+++ resolved
@@ -57,22 +57,10 @@
 var (
 	gceHelp = map[string]string{
 		"ACCOUNT_JSON":          "[REQUIRED] account JSON config",
-<<<<<<< HEAD
-		"SSH_KEY_PATH":          "[REQUIRED] path to ssh key used to access job vms",
-		"SSH_PUB_KEY_PATH":      "[REQUIRED] path to ssh public key used to access job vms",
-		"SSH_KEY_PASSPHRASE":    "[REQUIRED] passphrase for ssh key given as ssh_key_path",
-		"IMAGE_SELECTOR_TYPE":   fmt.Sprintf("image selector type (\"env\" or \"api\", default %q)", defaultGCEImageSelectorType),
-		"IMAGE_SELECTOR_URL":    "URL for image selector API, used only when image selector is \"api\"",
-		"ZONE":                  fmt.Sprintf("zone name (default %q)", defaultGCEZone),
-		"MACHINE_TYPE":          fmt.Sprintf("machine name (default %q)", defaultGCEMachineType),
-		"PREMIUM_MACHINE_TYPE":  fmt.Sprintf("premium machine type (default %q)", defaultGCEPremiumMachineType),
-		"NETWORK":               fmt.Sprintf("machine name (default %q)", defaultGCENetwork),
-=======
 		"AUTO_IMPLODE":          "schedule a poweroff at HARD_TIMEOUT_MINUTES in the future (default true)",
 		"BOOT_POLL_SLEEP":       fmt.Sprintf("sleep interval between polling server for instance ready status (default %v)", defaultGCEBootPollSleep),
 		"BOOT_PRE_POLL_SLEEP":   fmt.Sprintf("time to sleep prior to polling server for instance ready status (default %v)", defaultGCEBootPrePollSleep),
 		"DEFAULT_LANGUAGE":      fmt.Sprintf("default language to use when looking up image (default %q)", defaultGCELanguage),
->>>>>>> 22873897
 		"DISK_SIZE":             fmt.Sprintf("disk size in GB (default %v)", defaultGCEDiskSize),
 		"HARD_TIMEOUT_MINUTES":  fmt.Sprintf("time in minutes in the future when poweroff is scheduled if AUTO_IMPLODE is true (default %v)", defaultGCEHardTimeoutMinutes),
 		"IMAGE_ALIASES":         "comma-delimited strings used as stable names for images, used only when image selector type is \"env\"",
@@ -82,6 +70,7 @@
 		"IMAGE_[ALIAS_]{ALIAS}": "full name for a given alias given via IMAGE_ALIASES, where the alias form in the key is uppercased and normalized by replacing non-alphanumerics with _",
 		"MACHINE_TYPE":          fmt.Sprintf("machine name (default %q)", defaultGCEMachineType),
 		"NETWORK":               fmt.Sprintf("network name (default %q)", defaultGCENetwork),
+		"PREMIUM_MACHINE_TYPE":  fmt.Sprintf("premium machine type (default %q)", defaultGCEPremiumMachineType),
 		"PROJECT_ID":            "[REQUIRED] GCE project id",
 		"RATE_LIMIT_TICK":       fmt.Sprintf("duration to wait between GCE API calls (default %v)", defaultGCERateLimitTick),
 		"SKIP_STOP_POLL":        "immediately return after issuing first instance deletion request (default false)",
@@ -461,15 +450,13 @@
 		return err
 	}
 
-<<<<<<< HEAD
+	p.apiRateLimit()
 	p.ic.PremiumMachineType, err = p.client.MachineTypes.Get(p.projectID, p.ic.Zone.Name, p.cfg.Get("PREMIUM_MACHINE_TYPE")).Do()
 	if err != nil {
 		return err
 	}
 
-=======
 	p.apiRateLimit()
->>>>>>> 22873897
 	p.ic.Network, err = p.client.Networks.Get(p.projectID, p.cfg.Get("NETWORK")).Do()
 	if err != nil {
 		return err
