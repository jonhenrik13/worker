--- conflicted
+++ resolved
@@ -13,13 +13,10 @@
     exit 1
   }
 
-<<<<<<< HEAD
-=======
   unset TRAVIS_WORKER_DOCKER_CREDS
   unset TRAVIS_WORKER_DOCKER_LOGIN_PASSWORD
   unset TRAVIS_WORKER_DOCKER_LOGIN_USERNAME
   unset DOCKER_CREDS
->>>>>>> 0064927f
   unset DOCKER_LOGIN_PASSWORD
   unset DOCKER_LOGIN_USERNAME
 
