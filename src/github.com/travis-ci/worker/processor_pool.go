package worker

import (
	"sort"
	"sync"
	"time"

	"github.com/Sirupsen/logrus"
	"github.com/streadway/amqp"
	"github.com/travis-ci/worker/backend"
	"github.com/travis-ci/worker/context"
	gocontext "golang.org/x/net/context"
)

// A ProcessorPool spins up multiple Processors handling build jobs from the
// same queue.
type ProcessorPool struct {
	Context     gocontext.Context
	Conn        *amqp.Connection
	Provider    backend.Provider
	Generator   BuildScriptGenerator
	Canceller   Canceller
	Hostname    string
	HardTimeout time.Duration
	LogTimeout  time.Duration

	SkipShutdownOnLogTimeout bool

	queue          *JobQueue
	poolErrors     []error
	processorsLock sync.Mutex
	processors     []*Processor
	processorsWG   sync.WaitGroup
}

// NewProcessorPool creates a new processor pool using the given arguments.
func NewProcessorPool(hostname string, ctx gocontext.Context, hardTimeout time.Duration,
	logTimeout time.Duration, amqpConn *amqp.Connection, provider backend.Provider,
	generator BuildScriptGenerator, canceller Canceller) *ProcessorPool {

	return &ProcessorPool{
		Hostname:    hostname,
		Context:     ctx,
		HardTimeout: hardTimeout,
		LogTimeout:  logTimeout,
		Conn:        amqpConn,
		Provider:    provider,
		Generator:   generator,
		Canceller:   canceller,
	}
}

<<<<<<< HEAD
// Each calls the given func on each processor in the pool
=======
// Each loops through all the processors in the pool and calls the given
// function for each of them, passing in the index and the processor. The order
// of the processors is the same for the same set of processors.
>>>>>>> 8b7f48ea
func (p *ProcessorPool) Each(f func(int, *Processor)) {
	procIDs := []string{}
	procsByID := map[string]*Processor{}

	for _, proc := range p.processors {
		id := proc.ID.String()
		procIDs = append(procIDs, id)
		procsByID[id] = proc
	}

	sort.Strings(procIDs)

	for i, procID := range procIDs {
		f(i, procsByID[procID])
	}
}

// Size returns the number of processors in the pool
func (p *ProcessorPool) Size() int {
	return len(p.processors)
}

// Run starts up a number of processors and connects them to the given queue.
// This method stalls until all processors have finished.
func (p *ProcessorPool) Run(poolSize int, queueName string) error {
	queue, err := NewJobQueue(p.Conn, queueName)
	if err != nil {
		return err
	}

	p.queue = queue
	p.poolErrors = []error{}

	for i := 0; i < poolSize; i++ {
		p.Incr()
	}

	if len(p.poolErrors) > 0 {
		context.LoggerFromContext(p.Context).WithFields(logrus.Fields{
			"pool_errors": p.poolErrors,
		}).Panic("failed to populate pool")
	}

	p.processorsWG.Wait()

	return nil
}

// GracefulShutdown causes each processor in the pool to start its graceful
// shutdown.
func (p *ProcessorPool) GracefulShutdown() {
	p.processorsLock.Lock()
	defer p.processorsLock.Unlock()

	for _, processor := range p.processors {
		processor.GracefulShutdown()
	}
}

// Incr adds a single running processor to the pool
func (p *ProcessorPool) Incr() {
	p.processorsWG.Add(1)
	go func() {
		err := p.runProcessor(p.queue)
		if err != nil {
			p.poolErrors = append(p.poolErrors, err)
			return
		}
		p.processorsWG.Done()
	}()
}

// Decr pops a processor out of the pool and issues a graceful shutdown
func (p *ProcessorPool) Decr() {
	if len(p.processors) == 0 {
		return
	}

	var proc *Processor
	proc, p.processors = p.processors[len(p.processors)-1], p.processors[:len(p.processors)-1]
	proc.GracefulShutdown()
}

func (p *ProcessorPool) runProcessor(queue *JobQueue) error {
	proc, err := NewProcessor(p.Context, p.Hostname, queue, p.Provider, p.Generator, p.Canceller, p.HardTimeout, p.LogTimeout)
	if err != nil {
		context.LoggerFromContext(p.Context).WithField("err", err).Error("couldn't create processor")
		return err
	}

	proc.SkipShutdownOnLogTimeout = p.SkipShutdownOnLogTimeout

	p.processorsLock.Lock()
	p.processors = append(p.processors, proc)
	p.processorsLock.Unlock()

	proc.Run()
	return nil
}<|MERGE_RESOLUTION|>--- conflicted
+++ resolved
@@ -50,13 +50,9 @@
 	}
 }
 
-<<<<<<< HEAD
-// Each calls the given func on each processor in the pool
-=======
 // Each loops through all the processors in the pool and calls the given
 // function for each of them, passing in the index and the processor. The order
 // of the processors is the same for the same set of processors.
->>>>>>> 8b7f48ea
 func (p *ProcessorPool) Each(f func(int, *Processor)) {
 	procIDs := []string{}
 	procsByID := map[string]*Processor{}
